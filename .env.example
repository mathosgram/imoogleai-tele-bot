<<<<<<< HEAD
# Telegram Bot Configuration
TELEGRAM_BOT_TOKEN=your_telegram_bot_token_here

# AI Model Configuration
# Choose one model from the supported providers:

# OpenAI Models (requires OPENAI_API_KEY)
# AI_MODEL=gpt-4o
# AI_MODEL=gpt-4o-mini
# AI_MODEL=gpt-4
# AI_MODEL=gpt-3.5-turbo
# AI_MODEL=o1
# AI_MODEL=o1-mini

# Google Gemini Models (requires GEMINI_API_KEY)
# AI_MODEL=gemini-2.0-flash-exp
# AI_MODEL=gemini-1.5-pro
# AI_MODEL=gemini-1.5-flash
# AI_MODEL=gemini-pro

# Fireworks AI Models (requires FIREWORKS_API_KEY)
# AI_MODEL=accounts/fireworks/models/llama-v3p1-405b-instruct
# AI_MODEL=accounts/fireworks/models/llama-v3p1-70b-instruct
# AI_MODEL=accounts/fireworks/models/llama-v3p1-8b-instruct
# AI_MODEL=accounts/fireworks/models/mixtral-8x7b-instruct

# Set your desired model here (default is gpt-4o)
AI_MODEL=gpt-4o

# API Keys (only add the ones you need based on your chosen model)
OPENAI_API_KEY=your_openai_api_key_here
GEMINI_API_KEY=your_gemini_api_key_here
FIREWORKS_API_KEY=your_fireworks_api_key_here

# Bot Configuration
ASSISTANT_PROMPT=You are a helpful assistant.
SHOW_USAGE=true
STREAM=true
MAX_TOKENS=1200
TEMPERATURE=1.0
MAX_HISTORY_SIZE=15
MAX_CONVERSATION_AGE_MINUTES=180
ENABLE_FUNCTIONS=true
BOT_LANGUAGE=en

# Admin and User Access
ADMIN_USER_IDS=-
ALLOWED_TELEGRAM_USER_IDS=*

# Vision Configuration (for vision-capable models)
ENABLE_VISION=true
VISION_PROMPT=What is in this image?
VISION_DETAIL=auto
VISION_MAX_TOKENS=300
ENABLE_VISION_FOLLOW_UP_QUESTIONS=true

# Image Generation (mainly for OpenAI models)
ENABLE_IMAGE_GENERATION=true
IMAGE_MODEL=dall-e-2
IMAGE_QUALITY=standard
IMAGE_STYLE=vivid
IMAGE_SIZE=512x512

# Audio Configuration (mainly for OpenAI models)
ENABLE_TRANSCRIPTION=true
ENABLE_TTS_GENERATION=true
TTS_MODEL=tts-1
TTS_VOICE=alloy
WHISPER_PROMPT=

# Budget Configuration
BUDGET_PERIOD=monthly
USER_BUDGETS=*
GUEST_BUDGET=100.0

# Plugin Configuration
PLUGINS=
SHOW_PLUGINS_USED=false

# Optional Proxy Configuration
# PROXY=
=======
# 🤖 Multi-Provider AI Telegram Bot Configuration
# Copy this file to .env and fill in your values

# =============================================================================
# 📱 TELEGRAM CONFIGURATION (Required)
# =============================================================================
TELEGRAM_BOT_TOKEN=your_telegram_bot_token_here

# =============================================================================
# 🧠 AI MODEL CONFIGURATION (Choose ONE model)
# =============================================================================

# 🚀 RECOMMENDED: Google Gemini Models (Fast, Smart, Cost-Effective)
AI_MODEL=gemini-1.5-flash
# AI_MODEL=gemini-2.0-flash-exp      # Latest experimental
# AI_MODEL=gemini-1.5-pro            # Best for complex tasks
# AI_MODEL=gemini-pro                # Basic model

# 🔥 Fireworks AI Models (Open Source, Budget-Friendly)
# AI_MODEL=accounts/fireworks/models/llama-v3p1-70b-instruct    # Balanced
# AI_MODEL=accounts/fireworks/models/llama-v3p1-8b-instruct     # Fast & cheap
# AI_MODEL=accounts/fireworks/models/mixtral-8x7b-instruct      # Good for coding
# AI_MODEL=accounts/fireworks/models/qwen2p5-72b-instruct       # Multilingual

# 🎯 OpenAI Models (Premium, Full Features)
# AI_MODEL=gpt-4o                    # Best overall
# AI_MODEL=gpt-4o-mini               # Cheaper GPT-4o
# AI_MODEL=gpt-4                     # Previous generation
# AI_MODEL=gpt-3.5-turbo             # Budget option
# AI_MODEL=o1                        # Advanced reasoning
# AI_MODEL=o1-mini                   # Faster reasoning

# =============================================================================
# 🔑 API KEYS (Only set the one you need for your chosen model)
# =============================================================================

# For Gemini models (gemini-*)
GEMINI_API_KEY=your_gemini_api_key_here

# For Fireworks models (accounts/fireworks/*)
# FIREWORKS_API_KEY=your_fireworks_api_key_here

# For OpenAI models (gpt-*, o1*)
# OPENAI_API_KEY=your_openai_api_key_here

# =============================================================================
# 🎛️ BOT BEHAVIOR & PERSONALITY
# =============================================================================
ASSISTANT_PROMPT=You are a helpful, witty, and knowledgeable assistant. Be concise but engaging.
BOT_LANGUAGE=en                     # en, es, fr, de, it, pt, ru, zh, ja, etc.
TEMPERATURE=0.9                     # 0.0-2.0 (creativity level)
MAX_TOKENS=2000                     # Response length limit
STREAM=true                         # Real-time typing effect
SHOW_USAGE=true                     # Show token usage stats

# =============================================================================
# 👥 ACCESS CONTROL & PERMISSIONS
# =============================================================================
ADMIN_USER_IDS=-                    # Comma-separated admin user IDs, or - for none
ALLOWED_TELEGRAM_USER_IDS=*         # * for everyone, or comma-separated user IDs

# =============================================================================
# 🧠 CONVERSATION MEMORY & CONTEXT
# =============================================================================
MAX_HISTORY_SIZE=20                 # Messages to remember per chat
MAX_CONVERSATION_AGE_MINUTES=360    # Reset conversation after X minutes
ENABLE_FUNCTIONS=true               # Enable plugins/tools

# =============================================================================
# 👁️ VISION & IMAGE CAPABILITIES
# =============================================================================
ENABLE_VISION=true                  # Image analysis
VISION_PROMPT=Describe this image in detail and answer any questions about it.
VISION_DETAIL=auto                  # auto, low, high
VISION_MAX_TOKENS=500              
ENABLE_VISION_FOLLOW_UP_QUESTIONS=true

# =============================================================================
# 🎨 IMAGE GENERATION (OpenAI Only)
# =============================================================================
ENABLE_IMAGE_GENERATION=true
IMAGE_MODEL=dall-e-3                # dall-e-2, dall-e-3
IMAGE_QUALITY=hd                    # standard, hd
IMAGE_STYLE=vivid                   # natural, vivid
IMAGE_SIZE=1024x1024               # 256x256, 512x512, 1024x1024

# =============================================================================
# 🎵 AUDIO & VOICE FEATURES (OpenAI Only)
# =============================================================================
ENABLE_TRANSCRIPTION=true           # Voice message transcription
ENABLE_TTS_GENERATION=true          # Text-to-speech
TTS_MODEL=tts-1-hd                  # tts-1, tts-1-hd
TTS_VOICE=nova                      # alloy, echo, fable, onyx, nova, shimmer
WHISPER_PROMPT=                     # Context for better transcription
VOICE_REPLY_WITH_TRANSCRIPT_ONLY=false
VOICE_REPLY_PROMPTS=Hey bot;Hi assistant;Computer

# =============================================================================
# 💰 BUDGET & COST MANAGEMENT
# =============================================================================
BUDGET_PERIOD=monthly               # daily, monthly, all-time
USER_BUDGETS=*                      # $ amount per user, or * for unlimited
GUEST_BUDGET=50.0                   # $ amount for non-registered users
TOKEN_PRICE=0.002                   # Price per 1K tokens for cost calculation
IMAGE_PRICES=0.040,0.080            # Prices for different image sizes
TRANSCRIPTION_PRICE=0.006           # Price per minute of audio
VISION_TOKEN_PRICE=0.01             # Price per 1K vision tokens
TTS_PRICES=0.015,0.030              # TTS model prices

# =============================================================================
# 🔌 PLUGINS & EXTENSIONS
# =============================================================================
PLUGINS=                            # Comma-separated plugin names
SHOW_PLUGINS_USED=true              # Show which plugins were used

# Available plugins: weather, web_search, spotify, youtube, wolfram, 
# crypto, stocks, news, translate, qr_code, short_url, reddit

# =============================================================================
# 🌐 GROUP CHAT & SOCIAL FEATURES
# =============================================================================
ENABLE_QUOTING=true                 # Quote previous messages
GROUP_TRIGGER_KEYWORD=bot           # Word to trigger bot in groups
IGNORE_GROUP_TRANSCRIPTIONS=false   # Ignore voice in groups
IGNORE_GROUP_VISION=false          # Ignore images in groups
IMAGE_FORMAT=photo                  # photo, document

# =============================================================================
# 🔧 ADVANCED SETTINGS
# =============================================================================
N_CHOICES=1                         # Number of response alternatives
PRESENCE_PENALTY=0.0                # -2.0 to 2.0 (topic diversity)
FREQUENCY_PENALTY=0.0               # -2.0 to 2.0 (repetition penalty)
FUNCTIONS_MAX_CONSECUTIVE_CALLS=5   # Max plugin chain calls

# =============================================================================
# 🌐 PROXY & NETWORK SETTINGS
# =============================================================================
# PROXY=http://localhost:8080        # Global proxy
# OPENAI_PROXY=http://localhost:8080 # OpenAI-specific proxy
# TELEGRAM_PROXY=http://localhost:8080 # Telegram-specific proxy

# =============================================================================
# 🚀 PERFORMANCE & OPTIMIZATION
# =============================================================================
# OPENAI_BASE_URL=https://api.openai.com/v1  # Custom OpenAI endpoint
# RETRY_ATTEMPTS=3                   # API retry attempts
# REQUEST_TIMEOUT=30                 # Request timeout in seconds

# =============================================================================
# 💡 QUICK SETUP EXAMPLES
# =============================================================================

# 🌟 EXAMPLE 1: Gemini Setup (Recommended for beginners)
# AI_MODEL=gemini-1.5-flash
# GEMINI_API_KEY=your_key_here
# TELEGRAM_BOT_TOKEN=your_bot_token

# 🔥 EXAMPLE 2: Fireworks Setup (Budget-friendly)
# AI_MODEL=accounts/fireworks/models/llama-v3p1-8b-instruct
# FIREWORKS_API_KEY=your_key_here
# TELEGRAM_BOT_TOKEN=your_bot_token

# 🎯 EXAMPLE 3: OpenAI Setup (Full features)
# AI_MODEL=gpt-4o
# OPENAI_API_KEY=your_key_here  
# TELEGRAM_BOT_TOKEN=your_bot_token

# =============================================================================
# 📋 CHECKLIST
# =============================================================================
# □ Set TELEGRAM_BOT_TOKEN
# □ Choose AI_MODEL
# □ Set corresponding API key (GEMINI_API_KEY, FIREWORKS_API_KEY, or OPENAI_API_KEY)
# □ Customize ASSISTANT_PROMPT
# □ Set ADMIN_USER_IDS (optional)
# □ Configure budget limits (optional)
# □ Enable desired features (vision, TTS, etc.)

# 🎉 You're ready to go! Run: python bot/main.py
>>>>>>> 542585d8
<|MERGE_RESOLUTION|>--- conflicted
+++ resolved
@@ -1,4 +1,3 @@
-<<<<<<< HEAD
 # Telegram Bot Configuration
 TELEGRAM_BOT_TOKEN=your_telegram_bot_token_here
 
@@ -25,6 +24,20 @@
 # AI_MODEL=accounts/fireworks/models/llama-v3p1-8b-instruct
 # AI_MODEL=accounts/fireworks/models/mixtral-8x7b-instruct
 
+cursor/configure-ai-models-to-use-gemini-and-fireworks-da07
+# Set your desired model here
+AI_MODEL=gemini-1.5-flash
+
+# API Keys - ONLY SET THE ONE YOU NEED based on your chosen model above
+# For OpenAI models (gpt-4o, gpt-4, gpt-3.5-turbo, o1, o1-mini):
+# OPENAI_API_KEY=your_openai_api_key_here
+
+# For Gemini models (gemini-2.0-flash-exp, gemini-1.5-pro, gemini-1.5-flash, gemini-pro):
+GEMINI_API_KEY=your_gemini_api_key_here
+
+# For Fireworks models (accounts/fireworks/models/...):
+# FIREWORKS_API_KEY=your_fireworks_api_key_here
+
 # Set your desired model here (default is gpt-4o)
 AI_MODEL=gpt-4o
 
@@ -32,6 +45,7 @@
 OPENAI_API_KEY=your_openai_api_key_here
 GEMINI_API_KEY=your_gemini_api_key_here
 FIREWORKS_API_KEY=your_fireworks_api_key_here
+
 
 # Bot Configuration
 ASSISTANT_PROMPT=You are a helpful assistant.
@@ -79,186 +93,4 @@
 SHOW_PLUGINS_USED=false
 
 # Optional Proxy Configuration
-# PROXY=
-=======
-# 🤖 Multi-Provider AI Telegram Bot Configuration
-# Copy this file to .env and fill in your values
-
-# =============================================================================
-# 📱 TELEGRAM CONFIGURATION (Required)
-# =============================================================================
-TELEGRAM_BOT_TOKEN=your_telegram_bot_token_here
-
-# =============================================================================
-# 🧠 AI MODEL CONFIGURATION (Choose ONE model)
-# =============================================================================
-
-# 🚀 RECOMMENDED: Google Gemini Models (Fast, Smart, Cost-Effective)
-AI_MODEL=gemini-1.5-flash
-# AI_MODEL=gemini-2.0-flash-exp      # Latest experimental
-# AI_MODEL=gemini-1.5-pro            # Best for complex tasks
-# AI_MODEL=gemini-pro                # Basic model
-
-# 🔥 Fireworks AI Models (Open Source, Budget-Friendly)
-# AI_MODEL=accounts/fireworks/models/llama-v3p1-70b-instruct    # Balanced
-# AI_MODEL=accounts/fireworks/models/llama-v3p1-8b-instruct     # Fast & cheap
-# AI_MODEL=accounts/fireworks/models/mixtral-8x7b-instruct      # Good for coding
-# AI_MODEL=accounts/fireworks/models/qwen2p5-72b-instruct       # Multilingual
-
-# 🎯 OpenAI Models (Premium, Full Features)
-# AI_MODEL=gpt-4o                    # Best overall
-# AI_MODEL=gpt-4o-mini               # Cheaper GPT-4o
-# AI_MODEL=gpt-4                     # Previous generation
-# AI_MODEL=gpt-3.5-turbo             # Budget option
-# AI_MODEL=o1                        # Advanced reasoning
-# AI_MODEL=o1-mini                   # Faster reasoning
-
-# =============================================================================
-# 🔑 API KEYS (Only set the one you need for your chosen model)
-# =============================================================================
-
-# For Gemini models (gemini-*)
-GEMINI_API_KEY=your_gemini_api_key_here
-
-# For Fireworks models (accounts/fireworks/*)
-# FIREWORKS_API_KEY=your_fireworks_api_key_here
-
-# For OpenAI models (gpt-*, o1*)
-# OPENAI_API_KEY=your_openai_api_key_here
-
-# =============================================================================
-# 🎛️ BOT BEHAVIOR & PERSONALITY
-# =============================================================================
-ASSISTANT_PROMPT=You are a helpful, witty, and knowledgeable assistant. Be concise but engaging.
-BOT_LANGUAGE=en                     # en, es, fr, de, it, pt, ru, zh, ja, etc.
-TEMPERATURE=0.9                     # 0.0-2.0 (creativity level)
-MAX_TOKENS=2000                     # Response length limit
-STREAM=true                         # Real-time typing effect
-SHOW_USAGE=true                     # Show token usage stats
-
-# =============================================================================
-# 👥 ACCESS CONTROL & PERMISSIONS
-# =============================================================================
-ADMIN_USER_IDS=-                    # Comma-separated admin user IDs, or - for none
-ALLOWED_TELEGRAM_USER_IDS=*         # * for everyone, or comma-separated user IDs
-
-# =============================================================================
-# 🧠 CONVERSATION MEMORY & CONTEXT
-# =============================================================================
-MAX_HISTORY_SIZE=20                 # Messages to remember per chat
-MAX_CONVERSATION_AGE_MINUTES=360    # Reset conversation after X minutes
-ENABLE_FUNCTIONS=true               # Enable plugins/tools
-
-# =============================================================================
-# 👁️ VISION & IMAGE CAPABILITIES
-# =============================================================================
-ENABLE_VISION=true                  # Image analysis
-VISION_PROMPT=Describe this image in detail and answer any questions about it.
-VISION_DETAIL=auto                  # auto, low, high
-VISION_MAX_TOKENS=500              
-ENABLE_VISION_FOLLOW_UP_QUESTIONS=true
-
-# =============================================================================
-# 🎨 IMAGE GENERATION (OpenAI Only)
-# =============================================================================
-ENABLE_IMAGE_GENERATION=true
-IMAGE_MODEL=dall-e-3                # dall-e-2, dall-e-3
-IMAGE_QUALITY=hd                    # standard, hd
-IMAGE_STYLE=vivid                   # natural, vivid
-IMAGE_SIZE=1024x1024               # 256x256, 512x512, 1024x1024
-
-# =============================================================================
-# 🎵 AUDIO & VOICE FEATURES (OpenAI Only)
-# =============================================================================
-ENABLE_TRANSCRIPTION=true           # Voice message transcription
-ENABLE_TTS_GENERATION=true          # Text-to-speech
-TTS_MODEL=tts-1-hd                  # tts-1, tts-1-hd
-TTS_VOICE=nova                      # alloy, echo, fable, onyx, nova, shimmer
-WHISPER_PROMPT=                     # Context for better transcription
-VOICE_REPLY_WITH_TRANSCRIPT_ONLY=false
-VOICE_REPLY_PROMPTS=Hey bot;Hi assistant;Computer
-
-# =============================================================================
-# 💰 BUDGET & COST MANAGEMENT
-# =============================================================================
-BUDGET_PERIOD=monthly               # daily, monthly, all-time
-USER_BUDGETS=*                      # $ amount per user, or * for unlimited
-GUEST_BUDGET=50.0                   # $ amount for non-registered users
-TOKEN_PRICE=0.002                   # Price per 1K tokens for cost calculation
-IMAGE_PRICES=0.040,0.080            # Prices for different image sizes
-TRANSCRIPTION_PRICE=0.006           # Price per minute of audio
-VISION_TOKEN_PRICE=0.01             # Price per 1K vision tokens
-TTS_PRICES=0.015,0.030              # TTS model prices
-
-# =============================================================================
-# 🔌 PLUGINS & EXTENSIONS
-# =============================================================================
-PLUGINS=                            # Comma-separated plugin names
-SHOW_PLUGINS_USED=true              # Show which plugins were used
-
-# Available plugins: weather, web_search, spotify, youtube, wolfram, 
-# crypto, stocks, news, translate, qr_code, short_url, reddit
-
-# =============================================================================
-# 🌐 GROUP CHAT & SOCIAL FEATURES
-# =============================================================================
-ENABLE_QUOTING=true                 # Quote previous messages
-GROUP_TRIGGER_KEYWORD=bot           # Word to trigger bot in groups
-IGNORE_GROUP_TRANSCRIPTIONS=false   # Ignore voice in groups
-IGNORE_GROUP_VISION=false          # Ignore images in groups
-IMAGE_FORMAT=photo                  # photo, document
-
-# =============================================================================
-# 🔧 ADVANCED SETTINGS
-# =============================================================================
-N_CHOICES=1                         # Number of response alternatives
-PRESENCE_PENALTY=0.0                # -2.0 to 2.0 (topic diversity)
-FREQUENCY_PENALTY=0.0               # -2.0 to 2.0 (repetition penalty)
-FUNCTIONS_MAX_CONSECUTIVE_CALLS=5   # Max plugin chain calls
-
-# =============================================================================
-# 🌐 PROXY & NETWORK SETTINGS
-# =============================================================================
-# PROXY=http://localhost:8080        # Global proxy
-# OPENAI_PROXY=http://localhost:8080 # OpenAI-specific proxy
-# TELEGRAM_PROXY=http://localhost:8080 # Telegram-specific proxy
-
-# =============================================================================
-# 🚀 PERFORMANCE & OPTIMIZATION
-# =============================================================================
-# OPENAI_BASE_URL=https://api.openai.com/v1  # Custom OpenAI endpoint
-# RETRY_ATTEMPTS=3                   # API retry attempts
-# REQUEST_TIMEOUT=30                 # Request timeout in seconds
-
-# =============================================================================
-# 💡 QUICK SETUP EXAMPLES
-# =============================================================================
-
-# 🌟 EXAMPLE 1: Gemini Setup (Recommended for beginners)
-# AI_MODEL=gemini-1.5-flash
-# GEMINI_API_KEY=your_key_here
-# TELEGRAM_BOT_TOKEN=your_bot_token
-
-# 🔥 EXAMPLE 2: Fireworks Setup (Budget-friendly)
-# AI_MODEL=accounts/fireworks/models/llama-v3p1-8b-instruct
-# FIREWORKS_API_KEY=your_key_here
-# TELEGRAM_BOT_TOKEN=your_bot_token
-
-# 🎯 EXAMPLE 3: OpenAI Setup (Full features)
-# AI_MODEL=gpt-4o
-# OPENAI_API_KEY=your_key_here  
-# TELEGRAM_BOT_TOKEN=your_bot_token
-
-# =============================================================================
-# 📋 CHECKLIST
-# =============================================================================
-# □ Set TELEGRAM_BOT_TOKEN
-# □ Choose AI_MODEL
-# □ Set corresponding API key (GEMINI_API_KEY, FIREWORKS_API_KEY, or OPENAI_API_KEY)
-# □ Customize ASSISTANT_PROMPT
-# □ Set ADMIN_USER_IDS (optional)
-# □ Configure budget limits (optional)
-# □ Enable desired features (vision, TTS, etc.)
-
-# 🎉 You're ready to go! Run: python bot/main.py
->>>>>>> 542585d8
+# PROXY=